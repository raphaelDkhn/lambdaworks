use lambdaworks_math::field::fields::{
    fft_friendly::stark_252_prime_field::Stark252PrimeField, u64_prime_field::FE17,
};
use lambdaworks_math::helpers::resize_to_next_power_of_two;
use lambdaworks_stark::air::example::cairo::PublicInputs;
use lambdaworks_stark::air::example::fibonacci_rap::{fibonacci_rap_trace, FibonacciRAP};
use lambdaworks_stark::air::example::{
    cairo, dummy_air, fibonacci_2_columns, fibonacci_f17, quadratic_air, simple_fibonacci,
};
use lambdaworks_stark::cairo_vm::cairo_mem::CairoMemory;
use lambdaworks_stark::cairo_vm::cairo_trace::CairoTrace;
use lambdaworks_stark::{
    air::context::{AirContext, ProofOptions},
    fri::FieldElement,
    prover::prove,
    verifier::verify,
};

pub type FE = FieldElement<Stark252PrimeField>;

#[test_log::test]
fn test_prove_fib() {
    let trace = simple_fibonacci::fibonacci_trace([FE::from(1), FE::from(1)], 8);
    let trace_length = trace[0].len();

    let context = AirContext {
        options: ProofOptions {
            blowup_factor: 8,
            fri_number_of_queries: 32,
            coset_offset: 3,
        },
        trace_length,
        trace_columns: 1,
        transition_degrees: vec![1],
        transition_exemptions: vec![2],
        transition_offsets: vec![0, 1, 2],
        num_transition_constraints: 1,
    };

    let fibonacci_air = simple_fibonacci::FibonacciAIR::from(context);

    let result = prove(&trace, &fibonacci_air, &mut ());
    assert!(verify(&result, &fibonacci_air, &()));
}

#[test_log::test]
fn test_prove_fib17() {
    let trace = simple_fibonacci::fibonacci_trace([FE17::from(1), FE17::from(1)], 4);

    let context = AirContext {
        options: ProofOptions {
            blowup_factor: 2,
            fri_number_of_queries: 32,
            coset_offset: 3,
        },
        trace_length: trace[0].len(),
        trace_columns: 1,
        transition_degrees: vec![1],
        transition_exemptions: vec![2],
        transition_offsets: vec![0, 1, 2],
        num_transition_constraints: 1,
    };

    let fibonacci_air = fibonacci_f17::Fibonacci17AIR::from(context);

    let result = prove(&trace, &fibonacci_air, &mut ());
    assert!(verify(&result, &fibonacci_air, &()));
}

#[test_log::test]
fn test_prove_fib_2_cols() {
    let trace_columns =
        fibonacci_2_columns::fibonacci_trace_2_columns([FE::from(1), FE::from(1)], 16);

    let context = AirContext {
        options: ProofOptions {
            blowup_factor: 8,
            fri_number_of_queries: 32,
            coset_offset: 3,
        },
        trace_length: trace_columns[0].len(),
        transition_degrees: vec![1, 1],
        transition_exemptions: vec![1, 1],
        transition_offsets: vec![0, 1],
        num_transition_constraints: 2,
        trace_columns: 2,
    };

    let fibonacci_air = fibonacci_2_columns::Fibonacci2ColsAIR::from(context);

    let result = prove(&trace_columns, &fibonacci_air, &mut ());
    assert!(verify(&result, &fibonacci_air, &()));
}

#[test_log::test]
fn test_prove_quadratic() {
    let trace = quadratic_air::quadratic_trace(FE::from(3), 4);

    let context = AirContext {
        options: ProofOptions {
            blowup_factor: 8,
            fri_number_of_queries: 32,
            coset_offset: 3,
        },
        trace_length: trace.len(),
        trace_columns: 1,
        transition_degrees: vec![2],
        transition_exemptions: vec![1],
        transition_offsets: vec![0, 1],
        num_transition_constraints: 1,
    };

    let quadratic_air = quadratic_air::QuadraticAIR::from(context);

    let result = prove(&trace, &quadratic_air, &mut ());
    assert!(verify(&result, &quadratic_air, &()));
}

#[test_log::test]
fn test_prove_cairo_simple_program() {
    /*
    Cairo program used in the test:

    ```
    func main() {
        let x = 1;
        let y = 2;
        assert x + y = 3;
        return ();
    }

    ```
    */
    let base_dir = env!("CARGO_MANIFEST_DIR");
    let dir_trace = base_dir.to_owned() + "/cairo_programs/non_proof/simple_program.trace";
    let dir_memory = base_dir.to_owned() + "/cairo_programs/non_proof/simple_program.memory";

    let raw_trace = CairoTrace::from_file(&dir_trace).unwrap();
    let memory = CairoMemory::from_file(&dir_memory).unwrap();

    let proof_options = ProofOptions {
<<<<<<< HEAD
        blowup_factor: 8,
        fri_number_of_queries: 32,
=======
        blowup_factor: 4,
        fri_number_of_queries: 1,
>>>>>>> 89028e76
        coset_offset: 3,
    };

    let program_size = 5;
    let mut program = vec![];
    for i in 1..=program_size as u64 {
        program.push(memory.get(&i).unwrap().clone());
    }

    let cairo_air = cairo::CairoAIR::new(proof_options, 16, raw_trace.steps());

    let first_step = &raw_trace.rows[0];
    let last_step = &raw_trace.rows[raw_trace.steps() - 1];
    let mut public_input = PublicInputs {
        pc_init: FE::from(first_step.pc),
        ap_init: FE::from(first_step.ap),
        fp_init: FE::from(first_step.fp),
        pc_final: FE::from(last_step.pc),
        ap_final: FE::from(last_step.ap),
        program,
        range_check_min: None,
        range_check_max: None,
        num_steps: raw_trace.steps(),
    };

    let result = prove(&(raw_trace, memory), &cairo_air, &mut public_input);
    assert!(verify(&result, &cairo_air, &public_input));
}

#[test_log::test]
fn test_prove_cairo_call_func() {
    /*
    Cairo program used in the test:

    ```
    func mul(x: felt, y: felt) -> (res: felt) {
        return (res = x * y);
    }

    func main() {
        let x = 2;
        let y = 3;

        let (res) = mul(x, y);
        assert res = 6;

        return ();
    }

    ```
    */
    let base_dir = env!("CARGO_MANIFEST_DIR");
    // TODO: find out compilation options to achieve same output
    let dir_trace = base_dir.to_owned() + "/cairo_programs/non_proof/call_func.trace";
    let dir_memory = base_dir.to_owned() + "/cairo_programs/non_proof/call_func.memory";

    let raw_trace = CairoTrace::from_file(&dir_trace).unwrap();
    let memory = CairoMemory::from_file(&dir_memory).unwrap();

    let proof_options = ProofOptions {
        blowup_factor: 8,
        fri_number_of_queries: 32,
        coset_offset: 3,
    };

    let program_size = 11;
    let mut program = vec![];

    for i in 1..=program_size as u64 {
        program.push(memory.get(&i).unwrap().clone());
    }

    let cairo_air = cairo::CairoAIR::new(proof_options, 128, raw_trace.steps());
    let last_step = &raw_trace.rows[raw_trace.steps() - 1];
    let mut public_input = PublicInputs {
        pc_init: FE::from(raw_trace.rows[0].pc),
        ap_init: FE::from(raw_trace.rows[0].ap),
        fp_init: FE::from(raw_trace.rows[0].fp),
        pc_final: FieldElement::from(last_step.pc),
        ap_final: FieldElement::from(last_step.ap),
        range_check_min: None,
        range_check_max: None,
        program,
        num_steps: raw_trace.steps(),
    };

    let result = prove(&(raw_trace, memory), &cairo_air, &mut public_input);
    assert!(verify(&result, &cairo_air, &public_input));
}

#[test_log::test]
fn test_prove_cairo_fibonacci() {
    let base_dir = env!("CARGO_MANIFEST_DIR");
    let dir_trace = base_dir.to_owned() + "/cairo_programs/non_proof/fibonacci_5.trace";
    let dir_memory = base_dir.to_owned() + "/cairo_programs/non_proof/fibonacci_5.memory";

    let raw_trace = CairoTrace::from_file(&dir_trace).expect("Cairo trace binary file not found");
    let memory = CairoMemory::from_file(&dir_memory).expect("Cairo memory binary file not found");

    let proof_options = ProofOptions {
        blowup_factor: 4,
        fri_number_of_queries: 32,
        coset_offset: 3,
    };

    let program_size = 24;
    let mut program = vec![];

    for i in 1..=program_size as u64 {
        program.push(memory.get(&i).unwrap().clone());
    }

    let cairo_air = cairo::CairoAIR::new(proof_options, 128, raw_trace.steps());

    let last_step = &raw_trace.rows[raw_trace.steps() - 1];
    let mut public_input = PublicInputs {
        pc_init: FE::from(raw_trace.rows[0].pc),
        ap_init: FE::from(raw_trace.rows[0].ap),
        fp_init: FE::from(raw_trace.rows[0].fp),
        pc_final: FieldElement::from(last_step.pc),
        ap_final: FieldElement::from(last_step.ap),
        range_check_min: None,
        range_check_max: None,
        program,
        num_steps: raw_trace.steps(),
    };

    let result = prove(&(raw_trace, memory), &cairo_air, &mut public_input);
    assert!(verify(&result, &cairo_air, &public_input));
}

#[test_log::test]
fn test_prove_rap_fib() {
    let trace_length = 16;
    let trace = fibonacci_rap_trace([FE::from(1), FE::from(1)], trace_length);
    let mut trace_cols = vec![trace[0].clone(), trace[1].clone()];
    resize_to_next_power_of_two(&mut trace_cols);
    let power_of_two_len = trace_cols[0].len();
    let exemptions = 3 + power_of_two_len - trace_length - 1;

    let context = AirContext {
        options: ProofOptions {
            blowup_factor: 8,
            fri_number_of_queries: 32,
            coset_offset: 3,
        },
        trace_columns: 3,
        trace_length: trace_cols[0].len(),
        transition_degrees: vec![1, 2],
        transition_offsets: vec![0, 1, 2],
        transition_exemptions: vec![exemptions, 1],
        num_transition_constraints: 2,
    };

    let fibonacci_rap = FibonacciRAP::new(context);

    let result = prove(&trace_cols, &fibonacci_rap, &mut ());
    assert!(verify(&result, &fibonacci_rap, &()));
}

#[test_log::test]
fn test_prove_dummy() {
    let trace_length = 16;
    let trace = dummy_air::dummy_trace(trace_length);

    let context = AirContext {
        options: ProofOptions {
            blowup_factor: 2,
            fri_number_of_queries: 1,
            coset_offset: 3,
        },
        trace_length,
        trace_columns: 2,
        transition_degrees: vec![2, 1],
        transition_exemptions: vec![0, 2],
        transition_offsets: vec![0, 1, 2],
        num_transition_constraints: 2,
    };

    let dummy_air = dummy_air::DummyAIR::from(context);

    let result = prove(&trace, &dummy_air, &mut ());
    assert!(verify(&result, &dummy_air, &()));
}

#[test_log::test]
fn test_prove_cairo_simple_program_malicious() {
    let base_dir = env!("CARGO_MANIFEST_DIR");
    let dir_trace = base_dir.to_owned() + "/src/cairo_vm/test_data/simple_program.trace";
    let dir_memory = base_dir.to_owned() + "/src/cairo_vm/test_data/simple_program.mem";

    let raw_trace = CairoTrace::from_file(&dir_trace).unwrap();
    let memory = CairoMemory::from_file(&dir_memory).unwrap();

    let proof_options = ProofOptions {
        blowup_factor: 4,
        fri_number_of_queries: 1,
        coset_offset: 3,
    };

    let program_size = 5;
    let mut real_program = vec![];
    for i in 1..=program_size as u64 {
        real_program.push(memory.get(&i).unwrap().clone());
        println!("{:}", memory.get(&i).unwrap().representative());
    }

    let mut malicious_program = real_program.clone();
    malicious_program[1] = FieldElement::from(5);
    malicious_program[3] = FieldElement::from(5);

    let cairo_air = cairo::CairoAIR::new(proof_options, 16, raw_trace.steps());

    let first_step = &raw_trace.rows[0];
    let last_step = &raw_trace.rows[raw_trace.steps() - 1];

    let mut public_input = PublicInputs {
        pc_init: FE::from(first_step.pc),
        ap_init: FE::from(first_step.ap),
        fp_init: FE::from(first_step.fp),
        pc_final: FE::from(last_step.pc),
        ap_final: FE::from(last_step.ap),
        program: malicious_program,
        range_check_min: None,
        range_check_max: None,
        num_steps: raw_trace.steps(),
    };

    let result = prove(&(raw_trace, memory), &cairo_air, &mut public_input);

    public_input.program = real_program;
    assert!(!verify(&result, &cairo_air, &public_input));
}<|MERGE_RESOLUTION|>--- conflicted
+++ resolved
@@ -139,13 +139,8 @@
     let memory = CairoMemory::from_file(&dir_memory).unwrap();
 
     let proof_options = ProofOptions {
-<<<<<<< HEAD
         blowup_factor: 8,
         fri_number_of_queries: 32,
-=======
-        blowup_factor: 4,
-        fri_number_of_queries: 1,
->>>>>>> 89028e76
         coset_offset: 3,
     };
 
@@ -334,8 +329,8 @@
 #[test_log::test]
 fn test_prove_cairo_simple_program_malicious() {
     let base_dir = env!("CARGO_MANIFEST_DIR");
-    let dir_trace = base_dir.to_owned() + "/src/cairo_vm/test_data/simple_program.trace";
-    let dir_memory = base_dir.to_owned() + "/src/cairo_vm/test_data/simple_program.mem";
+    let dir_trace = base_dir.to_owned() + "/cairo_programs/non_proof/simple_program.trace";
+    let dir_memory = base_dir.to_owned() + "/cairo_programs/non_proof/simple_program.memory";
 
     let raw_trace = CairoTrace::from_file(&dir_trace).unwrap();
     let memory = CairoMemory::from_file(&dir_memory).unwrap();
