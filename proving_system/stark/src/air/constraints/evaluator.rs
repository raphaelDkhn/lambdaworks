--- conflicted
+++ resolved
@@ -4,7 +4,7 @@
     polynomial::Polynomial,
 };
 
-use crate::air::{frame::Frame, trace::TraceTable, AIR, example::cairo::PublicInputs};
+use crate::air::{example::cairo::PublicInputs, frame::Frame, trace::TraceTable, AIR};
 use std::iter::zip;
 
 use super::{boundary::BoundaryConstraints, evaluation_table::ConstraintEvaluationTable};
@@ -21,16 +21,10 @@
         air: &A,
         trace_polys: &'poly [Polynomial<FieldElement<F>>],
         primitive_root: &FieldElement<F>,
-<<<<<<< HEAD
         public_input: &A::PublicInput,
         rap_challenges: &A::RAPChallenges,
     ) -> Self {
         let boundary_constraints = air.boundary_constraints(rap_challenges, public_input);
-=======
-        rap_challenges: &A::RAPChallenges,
-    ) -> Self {
-        let boundary_constraints = air.boundary_constraints(rap_challenges);
->>>>>>> e52aecd6
 
         Self {
             air: air.clone(),
