--- conflicted
+++ resolved
@@ -828,11 +828,6 @@
     #[test]
     fn check_simple_cairo_trace_evaluates_to_zero() {
         let base_dir = env!("CARGO_MANIFEST_DIR");
-<<<<<<< HEAD
-        // TODO: find compilation options that result in this output
-        let dir_trace = base_dir.to_owned() + "/cairo_programs/non_proof/simple_program.trace";
-        let dir_memory = base_dir.to_owned() + "/cairo_programs/non_proof/simple_program.memory";
-=======
 
         let cairo_run_config = cairo_run::CairoRunConfig {
             entrypoint: "main",
@@ -842,14 +837,13 @@
             proof_mode: false,
             secure_run: None,
         };
-        let json_filename = base_dir.to_owned() + "/src/cairo_vm/test_data/simple_program.json";
+        let json_filename = base_dir.to_owned() + "/cairo_programs/non_proof/simple_program.json";
         let program_content = std::fs::read(json_filename).map_err(Error::IO).unwrap();
         let cairo_program =
             Program::from_bytes(&program_content, Some(cairo_run_config.entrypoint)).unwrap();
 
-        let dir_trace = base_dir.to_owned() + "/src/cairo_vm/test_data/simple_program.trace";
-        let dir_memory = base_dir.to_owned() + "/src/cairo_vm/test_data/simple_program.mem";
->>>>>>> 89028e76
+        let dir_trace = base_dir.to_owned() + "/cairo_programs/non_proof/simple_program.trace";
+        let dir_memory = base_dir.to_owned() + "/cairo_programs/non_proof/simple_program.memory";
 
         let raw_trace = CairoTrace::from_file(&dir_trace).unwrap();
         let memory = CairoMemory::from_file(&dir_memory).unwrap();
