use lambdaworks_math::field::fields::u64_prime_field::FE17;
use lambdaworks_stark::{
    air::{
        context::{AirContext, ProofOptions},
<<<<<<< HEAD
        example::cairo::{self, PublicInputs},
=======
        example::cairo,
>>>>>>> e52aecd6
    },
    cairo_vm::{cairo_mem::CairoMemory, cairo_trace::CairoTrace},
    prover::prove,
    verifier::verify,
};

use lambdaworks_stark::air::example::{
    fibonacci_2_columns, fibonacci_f17, quadratic_air, simple_fibonacci,
};

use crate::util::FE;

pub fn prove_fib(trace_length: usize) {
    let trace = simple_fibonacci::fibonacci_trace([FE::from(1), FE::from(1)], trace_length);
    let trace_length = trace[0].len();

    let context = AirContext {
        options: ProofOptions {
            blowup_factor: 2,
            fri_number_of_queries: 1,
            coset_offset: 3,
        },
        trace_length,
        trace_columns: trace.len(),
        transition_degrees: vec![1],
        transition_exemptions: vec![2],
        transition_offsets: vec![0, 1, 2],
        num_transition_constraints: 1,
    };

    let fibonacci_air = simple_fibonacci::FibonacciAIR::from(context);

<<<<<<< HEAD
    let result = prove(&trace, &fibonacci_air, &());
    verify(&result, &fibonacci_air, &());
=======
    let result = prove(&trace, &fibonacci_air);
    verify(&result, &fibonacci_air);
>>>>>>> e52aecd6
}

pub fn prove_fib_2_cols() {
    let trace_columns =
        fibonacci_2_columns::fibonacci_trace_2_columns([FE::from(1), FE::from(1)], 16);

    let context = AirContext {
        options: ProofOptions {
            blowup_factor: 2,
            fri_number_of_queries: 1,
            coset_offset: 3,
        },
        trace_length: trace_columns.len(),
        transition_degrees: vec![1, 1],
        transition_exemptions: vec![1, 1],
        transition_offsets: vec![0, 1],
        num_transition_constraints: 2,
        trace_columns: 2,
    };

    let fibonacci_air = fibonacci_2_columns::Fibonacci2ColsAIR::from(context);

<<<<<<< HEAD
    let result = prove(&trace_columns, &fibonacci_air, &());
    verify(&result, &fibonacci_air, &());
=======
    let result = prove(&trace_columns, &fibonacci_air);
    verify(&result, &fibonacci_air);
>>>>>>> e52aecd6
}

#[allow(dead_code)]
pub fn prove_fib17() {
    let trace = simple_fibonacci::fibonacci_trace([FE17::from(1), FE17::from(1)], 4);

    let context = AirContext {
        options: ProofOptions {
            blowup_factor: 2,
            fri_number_of_queries: 1,
            coset_offset: 3,
        },
        trace_length: trace.len(),
        trace_columns: trace[0].len(),
        transition_degrees: vec![1],
        transition_exemptions: vec![2],
        transition_offsets: vec![0, 1, 2],
        num_transition_constraints: 1,
    };

    let fibonacci_air = fibonacci_f17::Fibonacci17AIR::from(context);

<<<<<<< HEAD
    let result = prove(&trace, &fibonacci_air, &());
    verify(&result, &fibonacci_air, &());
=======
    let result = prove(&trace, &fibonacci_air);
    verify(&result, &fibonacci_air);
>>>>>>> e52aecd6
}

#[allow(dead_code)]
pub fn prove_quadratic() {
    let trace = quadratic_air::quadratic_trace(FE::from(3), 16);

    let context = AirContext {
        options: ProofOptions {
            blowup_factor: 2,
            fri_number_of_queries: 1,
            coset_offset: 3,
        },
        trace_length: trace.len(),
        trace_columns: trace.len(),
        transition_degrees: vec![2],
        transition_exemptions: vec![1],
        transition_offsets: vec![0, 1],
        num_transition_constraints: 1,
    };

    let quadratic_air = quadratic_air::QuadraticAIR::from(context);

<<<<<<< HEAD

    let result = prove(&trace, &quadratic_air, &());
    verify(&result, &quadratic_air, &());
=======
    let result = prove(&trace, &quadratic_air);
    verify(&result, &quadratic_air);
>>>>>>> e52aecd6
}

// We added an attribute to disable the `dead_code` lint because clippy doesn't take into account
// functions used by criterion.

#[allow(dead_code)]
pub fn prove_cairo_fibonacci_5() {
    let base_dir = env!("CARGO_MANIFEST_DIR");
    let dir_trace = base_dir.to_owned() + "/src/cairo_vm/test_data/fibonacci_5.trace";
    let dir_memory = base_dir.to_owned() + "/src/cairo_vm/test_data/fibonacci_5.memory";

    let raw_trace = CairoTrace::from_file(&dir_trace).expect("Cairo trace binary file not found");
    let memory = CairoMemory::from_file(&dir_memory).expect("Cairo memory binary file not found");

    let proof_options = ProofOptions {
        blowup_factor: 2,
        fri_number_of_queries: 5,
        coset_offset: 3,
    };

    let cairo_air = cairo::CairoAIR::new(proof_options, &raw_trace);
<<<<<<< HEAD
    // PC FINAL AND AP FINAL are not computed correctly since they are extracted after padding to
    // power of two and therefore are zero
    let public_input = PublicInputs {
        pc_init: FE::from(raw_trace.rows[0].pc),
        ap_init: FE::from(raw_trace.rows[0].ap),
        fp_init: FE::from(raw_trace.rows[0].fp),
        pc_final: FE::zero(),
        ap_final: FE::zero(),
        num_steps: raw_trace.steps(),
        program: Vec::new(),
    }; // TODO: Put real program

    prove(&(raw_trace, memory), &cairo_air, &public_input);
=======

    prove(&(raw_trace, memory), &cairo_air);
>>>>>>> e52aecd6
}

#[allow(dead_code)]
pub fn prove_cairo_fibonacci_10() {
    let base_dir = env!("CARGO_MANIFEST_DIR");
    let dir_trace = base_dir.to_owned() + "/src/cairo_vm/test_data/fibonacci_10.trace";
    let dir_memory = base_dir.to_owned() + "/src/cairo_vm/test_data/fibonacci_10.memory";

    let raw_trace = CairoTrace::from_file(&dir_trace).expect("Cairo trace binary file not found");
    let memory = CairoMemory::from_file(&dir_memory).expect("Cairo memory binary file not found");

    let proof_options = ProofOptions {
        blowup_factor: 2,
        fri_number_of_queries: 5,
        coset_offset: 3,
    };

    let cairo_air = cairo::CairoAIR::new(proof_options, &raw_trace);

<<<<<<< HEAD
    // PC FINAL AND AP FINAL are not computed correctly since they are extracted after padding to
    // power of two and therefore are zero
    let public_input = PublicInputs {
        pc_init: FE::from(raw_trace.rows[0].pc),
        ap_init: FE::from(raw_trace.rows[0].ap),
        fp_init: FE::from(raw_trace.rows[0].fp),
        pc_final: FE::zero(),
        ap_final: FE::zero(),
        num_steps: raw_trace.steps(),
        program: Vec::new(),
    }; // TODO: Put real program

    prove(&(raw_trace, memory), &cairo_air, &public_input);
=======
    prove(&(raw_trace, memory), &cairo_air);
>>>>>>> e52aecd6
}

#[allow(dead_code)]
pub fn prove_cairo_fibonacci_30() {
    let base_dir = env!("CARGO_MANIFEST_DIR");
    let dir_trace = base_dir.to_owned() + "/src/cairo_vm/test_data/fibonacci_30.trace";
    let dir_memory = base_dir.to_owned() + "/src/cairo_vm/test_data/fibonacci_30.memory";

    let raw_trace = CairoTrace::from_file(&dir_trace).expect("Cairo trace binary file not found");
    let memory = CairoMemory::from_file(&dir_memory).expect("Cairo memory binary file not found");

    let proof_options = ProofOptions {
        blowup_factor: 2,
        fri_number_of_queries: 5,
        coset_offset: 3,
    };

    let cairo_air = cairo::CairoAIR::new(proof_options, &raw_trace);
<<<<<<< HEAD
    // PC FINAL AND AP FINAL are not computed correctly since they are extracted after padding to
    // power of two and therefore are zero
    let public_input = PublicInputs {
        pc_init: FE::from(raw_trace.rows[0].pc),
        ap_init: FE::from(raw_trace.rows[0].ap),
        fp_init: FE::from(raw_trace.rows[0].fp),
        pc_final: FE::zero(),
        ap_final: FE::zero(),
        num_steps: raw_trace.steps(),
        program: Vec::new(),
    }; // TODO: Put real program

    prove(&(raw_trace, memory), &cairo_air, &public_input);
=======

    prove(&(raw_trace, memory), &cairo_air);
>>>>>>> e52aecd6
}

#[allow(dead_code)]
pub fn prove_cairo_fibonacci_50() {
    let base_dir = env!("CARGO_MANIFEST_DIR");
    let dir_trace = base_dir.to_owned() + "/src/cairo_vm/test_data/fibonacci_50.trace";
    let dir_memory = base_dir.to_owned() + "/src/cairo_vm/test_data/fibonacci_50.memory";

    let raw_trace = CairoTrace::from_file(&dir_trace).expect("Cairo trace binary file not found");
    let memory = CairoMemory::from_file(&dir_memory).expect("Cairo memory binary file not found");

    let proof_options = ProofOptions {
        blowup_factor: 2,
        fri_number_of_queries: 5,
        coset_offset: 3,
    };

    let cairo_air = cairo::CairoAIR::new(proof_options, &raw_trace);
<<<<<<< HEAD
    // PC FINAL AND AP FINAL are not computed correctly since they are extracted after padding to
    // power of two and therefore are zero
    let public_input = PublicInputs {
        pc_init: FE::from(raw_trace.rows[0].pc),
        ap_init: FE::from(raw_trace.rows[0].ap),
        fp_init: FE::from(raw_trace.rows[0].fp),
        pc_final: FE::zero(),
        ap_final: FE::zero(),
        num_steps: raw_trace.steps(),
        program: Vec::new(),
    }; // TODO: Put real program

    prove(&(raw_trace, memory), &cairo_air, &public_input);
=======

    prove(&(raw_trace, memory), &cairo_air);
>>>>>>> e52aecd6
}

#[allow(dead_code)]
pub fn prove_cairo_fibonacci_100() {
    let base_dir = env!("CARGO_MANIFEST_DIR");
    let dir_trace = base_dir.to_owned() + "/src/cairo_vm/test_data/fibonacci_100.trace";
    let dir_memory = base_dir.to_owned() + "/src/cairo_vm/test_data/fibonacci_100.memory";

    let raw_trace = CairoTrace::from_file(&dir_trace).expect("Cairo trace binary file not found");
    let memory = CairoMemory::from_file(&dir_memory).expect("Cairo memory binary file not found");

    let proof_options = ProofOptions {
        blowup_factor: 2,
        fri_number_of_queries: 5,
        coset_offset: 3,
    };

    let cairo_air = cairo::CairoAIR::new(proof_options, &raw_trace);
<<<<<<< HEAD
    // PC FINAL AND AP FINAL are not computed correctly since they are extracted after padding to
    // power of two and therefore are zero
    let public_input = PublicInputs {
        pc_init: FE::from(raw_trace.rows[0].pc),
        ap_init: FE::from(raw_trace.rows[0].ap),
        fp_init: FE::from(raw_trace.rows[0].fp),
        pc_final: FE::zero(),
        ap_final: FE::zero(),
        num_steps: raw_trace.steps(),
        program: Vec::new(),
    }; // TODO: Put real program

    prove(&(raw_trace, memory), &cairo_air, &public_input);
=======

    prove(&(raw_trace, memory), &cairo_air);
>>>>>>> e52aecd6
}<|MERGE_RESOLUTION|>--- conflicted
+++ resolved
@@ -2,11 +2,7 @@
 use lambdaworks_stark::{
     air::{
         context::{AirContext, ProofOptions},
-<<<<<<< HEAD
         example::cairo::{self, PublicInputs},
-=======
-        example::cairo,
->>>>>>> e52aecd6
     },
     cairo_vm::{cairo_mem::CairoMemory, cairo_trace::CairoTrace},
     prover::prove,
@@ -39,13 +35,8 @@
 
     let fibonacci_air = simple_fibonacci::FibonacciAIR::from(context);
 
-<<<<<<< HEAD
     let result = prove(&trace, &fibonacci_air, &());
     verify(&result, &fibonacci_air, &());
-=======
-    let result = prove(&trace, &fibonacci_air);
-    verify(&result, &fibonacci_air);
->>>>>>> e52aecd6
 }
 
 pub fn prove_fib_2_cols() {
@@ -68,13 +59,8 @@
 
     let fibonacci_air = fibonacci_2_columns::Fibonacci2ColsAIR::from(context);
 
-<<<<<<< HEAD
     let result = prove(&trace_columns, &fibonacci_air, &());
     verify(&result, &fibonacci_air, &());
-=======
-    let result = prove(&trace_columns, &fibonacci_air);
-    verify(&result, &fibonacci_air);
->>>>>>> e52aecd6
 }
 
 #[allow(dead_code)]
@@ -97,13 +83,8 @@
 
     let fibonacci_air = fibonacci_f17::Fibonacci17AIR::from(context);
 
-<<<<<<< HEAD
-    let result = prove(&trace, &fibonacci_air, &());
-    verify(&result, &fibonacci_air, &());
-=======
     let result = prove(&trace, &fibonacci_air);
     verify(&result, &fibonacci_air);
->>>>>>> e52aecd6
 }
 
 #[allow(dead_code)]
@@ -126,14 +107,8 @@
 
     let quadratic_air = quadratic_air::QuadraticAIR::from(context);
 
-<<<<<<< HEAD
-
     let result = prove(&trace, &quadratic_air, &());
     verify(&result, &quadratic_air, &());
-=======
-    let result = prove(&trace, &quadratic_air);
-    verify(&result, &quadratic_air);
->>>>>>> e52aecd6
 }
 
 // We added an attribute to disable the `dead_code` lint because clippy doesn't take into account
@@ -155,24 +130,19 @@
     };
 
     let cairo_air = cairo::CairoAIR::new(proof_options, &raw_trace);
-<<<<<<< HEAD
-    // PC FINAL AND AP FINAL are not computed correctly since they are extracted after padding to
-    // power of two and therefore are zero
-    let public_input = PublicInputs {
-        pc_init: FE::from(raw_trace.rows[0].pc),
-        ap_init: FE::from(raw_trace.rows[0].ap),
-        fp_init: FE::from(raw_trace.rows[0].fp),
-        pc_final: FE::zero(),
-        ap_final: FE::zero(),
-        num_steps: raw_trace.steps(),
-        program: Vec::new(),
-    }; // TODO: Put real program
-
-    prove(&(raw_trace, memory), &cairo_air, &public_input);
-=======
-
-    prove(&(raw_trace, memory), &cairo_air);
->>>>>>> e52aecd6
+    // PC FINAL AND AP FINAL are not computed correctly since they are extracted after padding to
+    // power of two and therefore are zero
+    let public_input = PublicInputs {
+        pc_init: FE::from(raw_trace.rows[0].pc),
+        ap_init: FE::from(raw_trace.rows[0].ap),
+        fp_init: FE::from(raw_trace.rows[0].fp),
+        pc_final: FE::zero(),
+        ap_final: FE::zero(),
+        num_steps: raw_trace.steps(),
+        program: Vec::new(),
+    }; // TODO: Put real program
+
+    prove(&(raw_trace, memory), &cairo_air, &public_input);
 }
 
 #[allow(dead_code)]
@@ -192,23 +162,19 @@
 
     let cairo_air = cairo::CairoAIR::new(proof_options, &raw_trace);
 
-<<<<<<< HEAD
-    // PC FINAL AND AP FINAL are not computed correctly since they are extracted after padding to
-    // power of two and therefore are zero
-    let public_input = PublicInputs {
-        pc_init: FE::from(raw_trace.rows[0].pc),
-        ap_init: FE::from(raw_trace.rows[0].ap),
-        fp_init: FE::from(raw_trace.rows[0].fp),
-        pc_final: FE::zero(),
-        ap_final: FE::zero(),
-        num_steps: raw_trace.steps(),
-        program: Vec::new(),
-    }; // TODO: Put real program
-
-    prove(&(raw_trace, memory), &cairo_air, &public_input);
-=======
-    prove(&(raw_trace, memory), &cairo_air);
->>>>>>> e52aecd6
+    // PC FINAL AND AP FINAL are not computed correctly since they are extracted after padding to
+    // power of two and therefore are zero
+    let public_input = PublicInputs {
+        pc_init: FE::from(raw_trace.rows[0].pc),
+        ap_init: FE::from(raw_trace.rows[0].ap),
+        fp_init: FE::from(raw_trace.rows[0].fp),
+        pc_final: FE::zero(),
+        ap_final: FE::zero(),
+        num_steps: raw_trace.steps(),
+        program: Vec::new(),
+    }; // TODO: Put real program
+
+    prove(&(raw_trace, memory), &cairo_air, &public_input);
 }
 
 #[allow(dead_code)]
@@ -227,24 +193,19 @@
     };
 
     let cairo_air = cairo::CairoAIR::new(proof_options, &raw_trace);
-<<<<<<< HEAD
-    // PC FINAL AND AP FINAL are not computed correctly since they are extracted after padding to
-    // power of two and therefore are zero
-    let public_input = PublicInputs {
-        pc_init: FE::from(raw_trace.rows[0].pc),
-        ap_init: FE::from(raw_trace.rows[0].ap),
-        fp_init: FE::from(raw_trace.rows[0].fp),
-        pc_final: FE::zero(),
-        ap_final: FE::zero(),
-        num_steps: raw_trace.steps(),
-        program: Vec::new(),
-    }; // TODO: Put real program
-
-    prove(&(raw_trace, memory), &cairo_air, &public_input);
-=======
-
-    prove(&(raw_trace, memory), &cairo_air);
->>>>>>> e52aecd6
+    // PC FINAL AND AP FINAL are not computed correctly since they are extracted after padding to
+    // power of two and therefore are zero
+    let public_input = PublicInputs {
+        pc_init: FE::from(raw_trace.rows[0].pc),
+        ap_init: FE::from(raw_trace.rows[0].ap),
+        fp_init: FE::from(raw_trace.rows[0].fp),
+        pc_final: FE::zero(),
+        ap_final: FE::zero(),
+        num_steps: raw_trace.steps(),
+        program: Vec::new(),
+    }; // TODO: Put real program
+
+    prove(&(raw_trace, memory), &cairo_air, &public_input);
 }
 
 #[allow(dead_code)]
@@ -263,24 +224,19 @@
     };
 
     let cairo_air = cairo::CairoAIR::new(proof_options, &raw_trace);
-<<<<<<< HEAD
-    // PC FINAL AND AP FINAL are not computed correctly since they are extracted after padding to
-    // power of two and therefore are zero
-    let public_input = PublicInputs {
-        pc_init: FE::from(raw_trace.rows[0].pc),
-        ap_init: FE::from(raw_trace.rows[0].ap),
-        fp_init: FE::from(raw_trace.rows[0].fp),
-        pc_final: FE::zero(),
-        ap_final: FE::zero(),
-        num_steps: raw_trace.steps(),
-        program: Vec::new(),
-    }; // TODO: Put real program
-
-    prove(&(raw_trace, memory), &cairo_air, &public_input);
-=======
-
-    prove(&(raw_trace, memory), &cairo_air);
->>>>>>> e52aecd6
+    // PC FINAL AND AP FINAL are not computed correctly since they are extracted after padding to
+    // power of two and therefore are zero
+    let public_input = PublicInputs {
+        pc_init: FE::from(raw_trace.rows[0].pc),
+        ap_init: FE::from(raw_trace.rows[0].ap),
+        fp_init: FE::from(raw_trace.rows[0].fp),
+        pc_final: FE::zero(),
+        ap_final: FE::zero(),
+        num_steps: raw_trace.steps(),
+        program: Vec::new(),
+    }; // TODO: Put real program
+
+    prove(&(raw_trace, memory), &cairo_air, &public_input);
 }
 
 #[allow(dead_code)]
@@ -299,22 +255,17 @@
     };
 
     let cairo_air = cairo::CairoAIR::new(proof_options, &raw_trace);
-<<<<<<< HEAD
-    // PC FINAL AND AP FINAL are not computed correctly since they are extracted after padding to
-    // power of two and therefore are zero
-    let public_input = PublicInputs {
-        pc_init: FE::from(raw_trace.rows[0].pc),
-        ap_init: FE::from(raw_trace.rows[0].ap),
-        fp_init: FE::from(raw_trace.rows[0].fp),
-        pc_final: FE::zero(),
-        ap_final: FE::zero(),
-        num_steps: raw_trace.steps(),
-        program: Vec::new(),
-    }; // TODO: Put real program
-
-    prove(&(raw_trace, memory), &cairo_air, &public_input);
-=======
-
-    prove(&(raw_trace, memory), &cairo_air);
->>>>>>> e52aecd6
+    // PC FINAL AND AP FINAL are not computed correctly since they are extracted after padding to
+    // power of two and therefore are zero
+    let public_input = PublicInputs {
+        pc_init: FE::from(raw_trace.rows[0].pc),
+        ap_init: FE::from(raw_trace.rows[0].ap),
+        fp_init: FE::from(raw_trace.rows[0].fp),
+        pc_final: FE::zero(),
+        ap_final: FE::zero(),
+        num_steps: raw_trace.steps(),
+        program: Vec::new(),
+    }; // TODO: Put real program
+
+    prove(&(raw_trace, memory), &cairo_air, &public_input);
 }