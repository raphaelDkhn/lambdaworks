[workspace]

members = [
    "math",
    "crypto",
<<<<<<< HEAD
    "proving-system/stark",
    "gpu",
=======
    "proving_system/stark",
>>>>>>> 6ee9655d
]<|MERGE_RESOLUTION|>--- conflicted
+++ resolved
@@ -3,10 +3,6 @@
 members = [
     "math",
     "crypto",
-<<<<<<< HEAD
-    "proving-system/stark",
+    "proving_system/stark",
     "gpu",
-=======
-    "proving_system/stark",
->>>>>>> 6ee9655d
 ]