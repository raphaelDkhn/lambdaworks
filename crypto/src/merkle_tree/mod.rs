use lambdaworks_math::{
    elliptic_curve::short_weierstrass::curves::bls12_381::field_extension::BLS12381PrimeField,
    field::{element::FieldElement, fields::u64_prime_field::U64PrimeField, traits::IsField},
};

<<<<<<< HEAD
pub struct MerkleTree<F: IsField, H: IsCryptoHash<F>> {
    pub leafs: Vec<TreeNode<F>>,
    pub root: TreeNode<F>,
    hasher: H,
}

=======
use crate::hash::traits::IsCryptoHash;

use self::{merkle::MerkleTree, proof::Proof};

pub mod merkle;
mod proof;
mod utils;

pub type U64F = U64PrimeField<0xFFFF_FFFF_0000_0001_u64>;
pub type U64FE = FieldElement<U64F>;

pub type U64MerkleTree = MerkleTree<U64F, DefaultHasher>;
pub type MerkleTreeDefault = MerkleTree<BLS12381PrimeField, DefaultHasher>;

pub type U64Proof = Proof<U64F, DefaultHasher>;

>>>>>>> 294ee356
#[derive(Debug, Clone)]
pub struct DefaultHasher;

impl<F: IsField> IsCryptoHash<F> for DefaultHasher {
    fn new() -> DefaultHasher {
        DefaultHasher
    }

    fn hash_one(&self, input: FieldElement<F>) -> FieldElement<F> {
        &input + &input
    }

    fn hash_two(&self, left: FieldElement<F>, right: FieldElement<F>) -> FieldElement<F> {
        left + right
    }
}

<<<<<<< HEAD
pub type MerkleTreeDefault = MerkleTree<BLS12381PrimeField, DefaultHasher>;

impl<F: IsField, H: IsCryptoHash<F> + Clone> MerkleTree<F, H> {
    pub fn build(values: &[FieldElement<F>]) -> MerkleTree<F, H> {
        let hasher = H::new();
        let mut leafs: Vec<TreeNode<F>> = hash_leafs(values, &hasher);
        let mut level: Vec<TreeNode<F>> = hash_level(&mut leafs, &hasher);

        while level.len() > 1 {
            level = hash_level(&mut level, &hasher);
        }

        MerkleTree {
            leafs,
            root: level[0].clone(),
            hasher,
        }
    }

    pub fn get_root_hash(&self) -> FieldElement<F> {
        self.root.borrow().hash.clone()
    }

    pub fn get_proof(&self, value: FieldElement<F>) -> Option<Proof<F, H>> {
        let hashed_value = self.hasher.hash_one(value.clone());

        if let Some(leaf) = self
            .leafs
            .iter()
            .find(|node| node.borrow().hash == hashed_value)
        {
            let merkle_path = build_merkle_path(leaf.clone(), &mut Vec::new());

            return Some(Proof {
                value,
                merkle_path,
                hasher: self.hasher.clone(),
            });
        }

        None
    }

    pub fn get_proof_by_pos(&self, pos: usize, value: &FieldElement<F>) -> Option<Proof<F, H>> {
        let hash_leaf = self.hasher.hash_one(value.clone());

        if let Some(leaf) = self.leafs.get(pos) {
            if hash_leaf != leaf.borrow().hash {
                return None;
            }

            let merkle_path = build_merkle_path(leaf.clone(), &mut Vec::new());

            return Some(Proof {
                value: value.clone(),
                merkle_path,
                hasher: self.hasher.clone(),
            });
        }

        None
    }
}

fn hash_leafs<F: IsField, H: IsCryptoHash<F>>(
    values: &[FieldElement<F>],
    hasher: &H,
) -> Vec<TreeNode<F>> {
    values
        .iter()
        .map(|value| build_tree_node(hasher.hash_one(value.clone())))
        .collect()
}

fn hash_level<F: IsField, H: IsCryptoHash<F>>(
    values: &mut Vec<TreeNode<F>>,
    hasher: &H,
) -> Vec<TreeNode<F>> {
    if values.len() % 2 != 0 {
        values.push(values[values.len() - 1].clone());
    }

    values
        .chunks(2)
        .map(|chunk| build_parent(chunk[0].clone(), chunk[1].clone(), hasher))
        .collect()
}

fn build_parent<F: IsField, H: IsCryptoHash<F>>(
    left: TreeNode<F>,
    right: TreeNode<F>,
    hasher: &H,
) -> TreeNode<F> {
    let parent_hash = hasher.hash_two(left.borrow().hash.clone(), right.borrow().hash.clone());
    let parent = build_tree_node(parent_hash);

    left.borrow_mut().sibiling = Some(right.clone());
    left.borrow_mut().parent = Some(parent.clone());

    right.borrow_mut().sibiling = Some(left);
    right.borrow_mut().parent = Some(parent.clone());

    parent
}

fn build_merkle_path<F: IsField>(
    node: TreeNode<F>,
    merkle_path: &mut Vec<TreeNode<F>>,
) -> Vec<TreeNode<F>> {
    merkle_path.push(node.clone());

    if let Some(parent) = node.borrow().parent.clone() {
        return build_merkle_path(parent, merkle_path).to_vec();
    }

    merkle_path.to_vec()
}

#[derive(Debug, Clone)]
pub struct Proof<F: IsField, H: IsCryptoHash<F>> {
    pub value: FieldElement<F>,
    merkle_path: Vec<TreeNode<F>>,
    hasher: H,
}

impl<F: IsField, H: IsCryptoHash<F>> Proof<F, H> {
    pub fn verify(&self, root_hash: FieldElement<F>) -> bool {
        let mut hashed_value = self.hasher.hash_one(self.value.clone());

        for node in self.merkle_path.iter() {
            if let Some(sibiling) = &node.borrow().sibiling {
                hashed_value = self
                    .hasher
                    .hash_two(hashed_value, sibiling.borrow().hash.clone());
            }
        }
        hashed_value == root_hash
    }
}

pub type TreeNode<F> = Rc<RefCell<Node<F>>>;

fn build_tree_node<F: IsField>(hash: FieldElement<F>) -> TreeNode<F> {
    Rc::new(RefCell::new(Node {
        hash,
        parent: None,
        sibiling: None,
    }))
}

#[derive(Clone, Debug, PartialEq)]
pub struct Node<F: IsField> {
    pub hash: FieldElement<F>,
    parent: Option<TreeNode<F>>,
    sibiling: Option<TreeNode<F>>,
}

=======
>>>>>>> 294ee356
#[cfg(test)]

mod tests {

    use crate::merkle_tree::{proof::Proof, U64MerkleTree, U64Proof, U64FE};
    use lambdaworks_math::traits::ByteConversion;

    #[test]
    fn test() {
        let values: Vec<U64FE> = (1..6).map(U64FE::new).collect();
        let merkle_tree = U64MerkleTree::build(&values);
        let proof = merkle_tree.get_proof(&U64FE::new(2)).unwrap();
        let serialize_proof = proof.to_bytes_be();
        let proof: U64Proof = Proof::from_bytes_be(&serialize_proof).unwrap();
        assert!(U64MerkleTree::verify(&proof, merkle_tree.root));
    }

<<<<<<< HEAD
    // #[test]
    // fn verify_a_proof_over_value_that_belongs_to_a_given_merkle_tree() {
    //     let merkle_tree = MerkleTree::<U64PF, TestHasher>::build(&[
    //         FE::new(1),
    //         FE::new(2),
    //         FE::new(3),
    //         FE::new(4),
    //         FE::new(5),
    //     ]);
    //     let proof = merkle_tree.get_proof(FE::new(2)).unwrap();

    //     assert!(MerkleTree::verify(&proof, merkle_tree.get_root_hash()));
    // }
=======
    #[test]
    fn create_a_merkle_tree_with_10000_elements_and_verify_that_an_element_is_part_of_it() {
        let values: Vec<U64FE> = (1..10000).map(U64FE::new).collect();
        let merkle_tree = U64MerkleTree::build(&values);
        let proof = merkle_tree.get_proof(&U64FE::new(9350)).unwrap();
        assert!(U64MerkleTree::verify(&proof, merkle_tree.root));
    }
>>>>>>> 294ee356
}<|MERGE_RESOLUTION|>--- conflicted
+++ resolved
@@ -3,20 +3,12 @@
     field::{element::FieldElement, fields::u64_prime_field::U64PrimeField, traits::IsField},
 };
 
-<<<<<<< HEAD
-pub struct MerkleTree<F: IsField, H: IsCryptoHash<F>> {
-    pub leafs: Vec<TreeNode<F>>,
-    pub root: TreeNode<F>,
-    hasher: H,
-}
-
-=======
 use crate::hash::traits::IsCryptoHash;
 
 use self::{merkle::MerkleTree, proof::Proof};
 
 pub mod merkle;
-mod proof;
+pub mod proof;
 mod utils;
 
 pub type U64F = U64PrimeField<0xFFFF_FFFF_0000_0001_u64>;
@@ -27,7 +19,6 @@
 
 pub type U64Proof = Proof<U64F, DefaultHasher>;
 
->>>>>>> 294ee356
 #[derive(Debug, Clone)]
 pub struct DefaultHasher;
 
@@ -45,166 +36,6 @@
     }
 }
 
-<<<<<<< HEAD
-pub type MerkleTreeDefault = MerkleTree<BLS12381PrimeField, DefaultHasher>;
-
-impl<F: IsField, H: IsCryptoHash<F> + Clone> MerkleTree<F, H> {
-    pub fn build(values: &[FieldElement<F>]) -> MerkleTree<F, H> {
-        let hasher = H::new();
-        let mut leafs: Vec<TreeNode<F>> = hash_leafs(values, &hasher);
-        let mut level: Vec<TreeNode<F>> = hash_level(&mut leafs, &hasher);
-
-        while level.len() > 1 {
-            level = hash_level(&mut level, &hasher);
-        }
-
-        MerkleTree {
-            leafs,
-            root: level[0].clone(),
-            hasher,
-        }
-    }
-
-    pub fn get_root_hash(&self) -> FieldElement<F> {
-        self.root.borrow().hash.clone()
-    }
-
-    pub fn get_proof(&self, value: FieldElement<F>) -> Option<Proof<F, H>> {
-        let hashed_value = self.hasher.hash_one(value.clone());
-
-        if let Some(leaf) = self
-            .leafs
-            .iter()
-            .find(|node| node.borrow().hash == hashed_value)
-        {
-            let merkle_path = build_merkle_path(leaf.clone(), &mut Vec::new());
-
-            return Some(Proof {
-                value,
-                merkle_path,
-                hasher: self.hasher.clone(),
-            });
-        }
-
-        None
-    }
-
-    pub fn get_proof_by_pos(&self, pos: usize, value: &FieldElement<F>) -> Option<Proof<F, H>> {
-        let hash_leaf = self.hasher.hash_one(value.clone());
-
-        if let Some(leaf) = self.leafs.get(pos) {
-            if hash_leaf != leaf.borrow().hash {
-                return None;
-            }
-
-            let merkle_path = build_merkle_path(leaf.clone(), &mut Vec::new());
-
-            return Some(Proof {
-                value: value.clone(),
-                merkle_path,
-                hasher: self.hasher.clone(),
-            });
-        }
-
-        None
-    }
-}
-
-fn hash_leafs<F: IsField, H: IsCryptoHash<F>>(
-    values: &[FieldElement<F>],
-    hasher: &H,
-) -> Vec<TreeNode<F>> {
-    values
-        .iter()
-        .map(|value| build_tree_node(hasher.hash_one(value.clone())))
-        .collect()
-}
-
-fn hash_level<F: IsField, H: IsCryptoHash<F>>(
-    values: &mut Vec<TreeNode<F>>,
-    hasher: &H,
-) -> Vec<TreeNode<F>> {
-    if values.len() % 2 != 0 {
-        values.push(values[values.len() - 1].clone());
-    }
-
-    values
-        .chunks(2)
-        .map(|chunk| build_parent(chunk[0].clone(), chunk[1].clone(), hasher))
-        .collect()
-}
-
-fn build_parent<F: IsField, H: IsCryptoHash<F>>(
-    left: TreeNode<F>,
-    right: TreeNode<F>,
-    hasher: &H,
-) -> TreeNode<F> {
-    let parent_hash = hasher.hash_two(left.borrow().hash.clone(), right.borrow().hash.clone());
-    let parent = build_tree_node(parent_hash);
-
-    left.borrow_mut().sibiling = Some(right.clone());
-    left.borrow_mut().parent = Some(parent.clone());
-
-    right.borrow_mut().sibiling = Some(left);
-    right.borrow_mut().parent = Some(parent.clone());
-
-    parent
-}
-
-fn build_merkle_path<F: IsField>(
-    node: TreeNode<F>,
-    merkle_path: &mut Vec<TreeNode<F>>,
-) -> Vec<TreeNode<F>> {
-    merkle_path.push(node.clone());
-
-    if let Some(parent) = node.borrow().parent.clone() {
-        return build_merkle_path(parent, merkle_path).to_vec();
-    }
-
-    merkle_path.to_vec()
-}
-
-#[derive(Debug, Clone)]
-pub struct Proof<F: IsField, H: IsCryptoHash<F>> {
-    pub value: FieldElement<F>,
-    merkle_path: Vec<TreeNode<F>>,
-    hasher: H,
-}
-
-impl<F: IsField, H: IsCryptoHash<F>> Proof<F, H> {
-    pub fn verify(&self, root_hash: FieldElement<F>) -> bool {
-        let mut hashed_value = self.hasher.hash_one(self.value.clone());
-
-        for node in self.merkle_path.iter() {
-            if let Some(sibiling) = &node.borrow().sibiling {
-                hashed_value = self
-                    .hasher
-                    .hash_two(hashed_value, sibiling.borrow().hash.clone());
-            }
-        }
-        hashed_value == root_hash
-    }
-}
-
-pub type TreeNode<F> = Rc<RefCell<Node<F>>>;
-
-fn build_tree_node<F: IsField>(hash: FieldElement<F>) -> TreeNode<F> {
-    Rc::new(RefCell::new(Node {
-        hash,
-        parent: None,
-        sibiling: None,
-    }))
-}
-
-#[derive(Clone, Debug, PartialEq)]
-pub struct Node<F: IsField> {
-    pub hash: FieldElement<F>,
-    parent: Option<TreeNode<F>>,
-    sibiling: Option<TreeNode<F>>,
-}
-
-=======
->>>>>>> 294ee356
 #[cfg(test)]
 
 mod tests {
@@ -222,21 +53,6 @@
         assert!(U64MerkleTree::verify(&proof, merkle_tree.root));
     }
 
-<<<<<<< HEAD
-    // #[test]
-    // fn verify_a_proof_over_value_that_belongs_to_a_given_merkle_tree() {
-    //     let merkle_tree = MerkleTree::<U64PF, TestHasher>::build(&[
-    //         FE::new(1),
-    //         FE::new(2),
-    //         FE::new(3),
-    //         FE::new(4),
-    //         FE::new(5),
-    //     ]);
-    //     let proof = merkle_tree.get_proof(FE::new(2)).unwrap();
-
-    //     assert!(MerkleTree::verify(&proof, merkle_tree.get_root_hash()));
-    // }
-=======
     #[test]
     fn create_a_merkle_tree_with_10000_elements_and_verify_that_an_element_is_part_of_it() {
         let values: Vec<U64FE> = (1..10000).map(U64FE::new).collect();
@@ -244,5 +60,4 @@
         let proof = merkle_tree.get_proof(&U64FE::new(9350)).unwrap();
         assert!(U64MerkleTree::verify(&proof, merkle_tree.root));
     }
->>>>>>> 294ee356
 }