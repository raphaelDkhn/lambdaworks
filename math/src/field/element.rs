--- conflicted
+++ resolved
@@ -12,8 +12,6 @@
     value: F::BaseType,
 }
 
-<<<<<<< HEAD
-=======
 /// From overloading for field elements
 impl<F> From<&F::BaseType> for FieldElement<F>
 where
@@ -27,7 +25,6 @@
     }
 }
 
->>>>>>> 294ee356
 /// From overloading for U64
 impl<F> From<u64> for FieldElement<F>
 where
