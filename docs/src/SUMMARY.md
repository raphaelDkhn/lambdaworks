# Lambdaworks Documentation

- [Introduction](./introduction.md)

- [Proving Systems]()
    - [STARKs](./proving_systems/starks/starks.md)
        - [Recap](./proving_systems/starks/recap.md)
        - [Implementation](./proving_systems/starks/implementation.md)
            - [High Level API](./proving_systems/starks/api.md)
            - [Under the hood](./proving_systems/starks/under_the_hood.md)
        - [FAQ](./proving_systems/starks/faq.md)

<<<<<<< HEAD
- [Python bindings](./py/usage.md)
=======
- [FFT Library]()
  - [Benchmarks](./fft/benchmarks.md)
>>>>>>> 4918d4ca
<|MERGE_RESOLUTION|>--- conflicted
+++ resolved
@@ -10,9 +10,7 @@
             - [Under the hood](./proving_systems/starks/under_the_hood.md)
         - [FAQ](./proving_systems/starks/faq.md)
 
-<<<<<<< HEAD
-- [Python bindings](./py/usage.md)
-=======
 - [FFT Library]()
   - [Benchmarks](./fft/benchmarks.md)
->>>>>>> 4918d4ca
+
+- [Python bindings](./py/usage.md)